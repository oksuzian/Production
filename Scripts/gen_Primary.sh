#!/usr/bin/bash
#
# create fcl for producing primaries from stopped particles
# this script requires mu2etools and dhtools be setup
#
# Usage: ./Production/Scripts/generate_Primary.sh --primary CeEndpoint --campaign MDC2020 --pver v --sver p --type Muminus --njobs 1000 --events 4000 --pdg 11 --start 0 --end 110 --field Offline/Mu2eG4/geom/bfgeom_reco_altDS11_helical_v01.txt
#
# Note: User can omit flat (pdg, startmom and enedmom) arguments without issue. Field argument also generally will not be used

# The main input parameters needed for any campaign
PRIMARY="" # is the primary
CAMPAIGN="" # Campaign (MDC2020"
PVER="" # production version
SVER="" # stops production version
TYPE="" # the kind of input stops (Muminus, Muplus, IPAMuminus, IPAMuplus, Piminus, Piplus)
JOBS="" # is the number of jobs
EVENTS="" # is the number of events/job

# The following can be overridden if needed
FLAT=""
PDG=11 #is the pdgId of the particle to generate (for flat only)
FIELD="Offline/Mu2eG4/geom/bfgeom_no_tsu_ps_v01.txt" #optional (for changing field map)
STARTMOM=0 # optional (for flat only)
ENDMOM=110 # optional (for flat only)
OWNER=mu2e
RUN=1202
CAT="Cat"

# Function: Print a help message.
usage() {
  echo "Usage: $0
  [ --primary primary physics name ]
  [ --campaign campaign name ]
  [ --pver primary campaign version ]]
  [ --sver stops campaign version ]
  [ --type stopped particle type ]
  [ --njobs number of jobs ]
  [ --events events per job ]
  [ --flat (opt) set to flat type ]
  [ --pdg (opt) for Flat spectra ]
  [ --start (opt) for Flat spectra ]
  [ --end (opt) for Flat spectra ]
  [ --field (opt) for special runs ]
  [ --owner (opt) default mu2e ]
  [ --run (opt) default 1202 ]
  [ --cat(opt) default Cat ]
  [ --setup (opt) expllicit simjob setup ]

  bash gen_Primary.sh --primary DIOTail --type MuMinus --campaign MDC2020 -pver z_sm3 --sver p --njobs 100 --events 100 --start 75 --end 95 --setup /cvmfs/mu2e.opensciencegrid.org/Musings/SimJob/MDC2020ag/setup.sh
  " 1>&2
}

# Function: Exit with error.
exit_abnormal() {
  usage
  exit 1
}


# Loop: Get the next option;
while getopts ":-:" options; do
  case "${options}" in
    -)
      case "${OPTARG}" in
        primary)
          PRIMARY=${!OPTIND} OPTIND=$(( $OPTIND + 1 ))
          ;;
        campaign)
          CAMPAIGN=${!OPTIND} OPTIND=$(( $OPTIND + 1 ))
          ;;
        pver)
          PVER=${!OPTIND} OPTIND=$(( $OPTIND + 1 ))
          ;;
        sver)
          SVER=${!OPTIND} OPTIND=$(( $OPTIND + 1 ))
          ;;
        type)
          TYPE=${!OPTIND} OPTIND=$(( $OPTIND + 1 ))
          ;;
        njobs)
          JOBS=${!OPTIND} OPTIND=$(( $OPTIND + 1 ))
          ;;
        events)
          EVENTS=${!OPTIND} OPTIND=$(( $OPTIND + 1 ))
          ;;
        flat)
          FLAT=${!OPTIND} OPTIND=$(( $OPTIND + 1 ))
          ;;
        pdg)
          PDG=${!OPTIND} OPTIND=$(( $OPTIND + 1 ))
          ;;
        field)
          FIELD=${!OPTIND} OPTIND=$(( $OPTIND + 1 ))
          ;;
        start)
          STARTMOM=${!OPTIND} OPTIND=$(( $OPTIND + 1 ))
          ;;
        end)
          ENDMOM=${!OPTIND} OPTIND=$(( $OPTIND + 1 ))
          ;;
        owner)
          OWNER=${!OPTIND} OPTIND=$(( $OPTIND + 1 ))
          ;;
        run)
          RUN=${!OPTIND} OPTIND=$(( $OPTIND + 1 ))
          ;;
        setup)
          SETUP=${!OPTIND} OPTIND=$(( $OPTIND + 1 ))
          ;;
        cat)
          CAT=${!OPTIND} OPTIND=$(( $OPTIND + 1 ))
          ;;
      esac;;
    :)                                    # If expected argument omitted:
      echo "Error: -${OPTARG} requires an argument."
      exit_abnormal                       # Exit abnormally.
      ;;
    *)                                    # If unknown (any other) option:
      exit_abnormal                       # Exit abnormally.
      ;;
  esac
done

PRIMARY_CAMPAIGN=${CAMPAIGN}${PVER}
STOPS_CAMPAIGN=${CAMPAIGN}${SVER}

# basic tests
if [[ ${PRIMARY_CAMPAIGN} == ""  || ${PRIMARY} == "" || ${STOPS_CAMPAIGN} == "" || ${TYPE} == "" || ${JOBS} == "" || ${EVENTS} == "" ]]; then
  echo "Missing arguments ${PRIMARY_CAMPAIGN} ${PRIMARY} ${STOPS_CAMPAIGN} ${TYPE} ${JOBS} ${EVENTS} "
  exit_abnormal
fi

# Test: run a test to check the SimJob for this campaign verion exists TODO
DIR=/cvmfs/mu2e.opensciencegrid.org/Musings/SimJob/${PRIMARY_CAMPAIGN}
if [ -d "$DIR" ];
then
  echo "$DIR directory exists."
else
  echo "$DIR directory does not exist."
  exit 1
fi

dataset=sim.mu2e.${TYPE}Stops${CAT}.${STOPS_CAMPAIGN}.art

if [[ "${TYPE}" == "Muminus" ]] ||  [[ "${TYPE}" == "Muplus" ]]; then
  resampler=TargetStopResampler
elif [[ "${TYPE}" == "Piminus" ]] ||  [[ "${TYPE}" == "Piplus" ]]; then
  resampler=TargetPiStopResampler
else
  resampler=${TYPE}StopResampler
fi


samweb list-definition-files $dataset  > Stops.txt

# calucate the max skip from the dataset
nfiles=`samCountFiles.sh $dataset`
nevts=`samCountEvents.sh $dataset`
let nskip=nevts/nfiles
# write the template
rm -f primary.fcl

FCLNAME="${PRIMARY%%_*}"
echo "#include \"Production/JobConfig/primary/${FCLNAME}.fcl\"" >> primary.fcl
echo physics.filters.${resampler}.mu2e.MaxEventsToSkip: ${nskip} >> primary.fcl
echo "services.GeometryService.bFieldFile : \"${FIELD}\"" >> primary.fcl
echo outputs.PrimaryOutput.fileName: \"dts.owner.${PRIMARY}.version.sequencer.art\"  >> primary.fcl

if [[ "${PRIMARY}" == "DIOtail"* ]]; then
  echo physics.producers.generate.decayProducts.spectrum.ehi: ${ENDMOM}        >> primary.fcl
  echo physics.producers.generate.decayProducts.spectrum.elow: ${STARTMOM}    >> primary.fcl
  echo physics.filters.GenFilter.maxr_min : 320 >> primary.fcl
  echo physics.filters.GenFilter.maxr_max: 500 >> primary.fcl
fi

if [[ "${FLAT}" == "FlatMuDaughter" ]]; then
  echo physics.producers.generate.pdgId: ${PDG}            >> primary.fcl
  echo physics.producers.generate.startMom: ${STARTMOM}    >> primary.fcl
  echo physics.producers.generate.endMom: ${ENDMOM}        >> primary.fcl
fi

<<<<<<< HEAD
#
# now generate the par tar
#

sed -e 's|^.*/||' Stops.txt > base.txt
cmd="mu2ejobdef --embed primary.fcl --setup /cvmfs/mu2e.opensciencegrid.org/Musings/SimJob/${PRIMARY_CAMPAIGN}/setup.sh --run-number=${RUN} --events-per-job=${EVENTS} --jobdesc ${PRIMARY} --dsconf ${PRIMARY_CAMPAIGN} --auxinput=1:physics.filters.${resampler}.fileNames:base.txt"

echo "Running: $cmd"
$cmd

parfile=$(ls cnf.*.tar)
# Remove cnf.
index_dataset=${parfile:4}
# Remove .0.tar
index_dataset=${index_dataset::-6}

idx_format=$(printf "%07d" ${NJOBS})
echo $idx
echo "Creating index definiton with size: $idx"
samweb create-definition idx_${index_dataset} "dh.dataset etc.mu2e.index.000.txt and dh.sequencer < ${idx_format}"
echo "Created definiton: idx_${index_dataset}"
samweb describe-definition idx_${index_dataset}

=======
if [[ -n $SETUP ]]; then
  echo "Using user-provided setup $SETUP"
else
  SETUP=/cvmfs/mu2e.opensciencegrid.org/Musings/SimJob/${PRIMARY_CAMPAIGN}/setup.sh
fi

if [[ "$PROD" = true ]]; then
    rm cnf.*.tar
fi

cmd="mu2ejobdef --embed primary.fcl --setup ${SETUP} --run-number=${RUN} --events-per-job=${EVENTS} --desc ${PRIMARY} --dsconf ${PRIMARY_CAMPAIGN} --auxinput=1:physics.filters.${resampler}.fileNames:Stops.txt"

echo "Running: $cmd"
$cmd

parfile=$(ls cnf.*.tar)
# Remove cnf.
index_dataset=${parfile:4}
# Remove .0.tar
index_dataset=${index_dataset::-6}
idx_format=$(printf "%07d" ${JOBS})

if [[ "$PROD" = true ]]; then
    source gen_IndexDef.sh
fi
>>>>>>> f93da169
<|MERGE_RESOLUTION|>--- conflicted
+++ resolved
@@ -179,31 +179,6 @@
   echo physics.producers.generate.endMom: ${ENDMOM}        >> primary.fcl
 fi
 
-<<<<<<< HEAD
-#
-# now generate the par tar
-#
-
-sed -e 's|^.*/||' Stops.txt > base.txt
-cmd="mu2ejobdef --embed primary.fcl --setup /cvmfs/mu2e.opensciencegrid.org/Musings/SimJob/${PRIMARY_CAMPAIGN}/setup.sh --run-number=${RUN} --events-per-job=${EVENTS} --jobdesc ${PRIMARY} --dsconf ${PRIMARY_CAMPAIGN} --auxinput=1:physics.filters.${resampler}.fileNames:base.txt"
-
-echo "Running: $cmd"
-$cmd
-
-parfile=$(ls cnf.*.tar)
-# Remove cnf.
-index_dataset=${parfile:4}
-# Remove .0.tar
-index_dataset=${index_dataset::-6}
-
-idx_format=$(printf "%07d" ${NJOBS})
-echo $idx
-echo "Creating index definiton with size: $idx"
-samweb create-definition idx_${index_dataset} "dh.dataset etc.mu2e.index.000.txt and dh.sequencer < ${idx_format}"
-echo "Created definiton: idx_${index_dataset}"
-samweb describe-definition idx_${index_dataset}
-
-=======
 if [[ -n $SETUP ]]; then
   echo "Using user-provided setup $SETUP"
 else
@@ -228,5 +203,4 @@
 
 if [[ "$PROD" = true ]]; then
     source gen_IndexDef.sh
-fi
->>>>>>> f93da169
+fi