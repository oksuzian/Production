--- conflicted
+++ resolved
@@ -80,12 +80,7 @@
 #
 # setup database access for SimEfficiencies
 #
-echo 'services.ProditionsService.simbookkeeper.useDb: true' >> template.fcl
-<<<<<<< HEAD
 echo services.DbService.purpose: $2$3 >> template.fcl
-=======
-echo services.DbService.purpose: $2i >> template.fcl
->>>>>>> 7a684e4c
 #
 # overwrite the outputs
 #
