--- conflicted
+++ resolved
@@ -66,20 +66,6 @@
 				    timeMapTags : [ "protonTimeMap" ]
 				    diagLevel : 0
      				  }
-<<<<<<< HEAD
-# start by keeing the output of primary production (if present)
-DigiCompressOutputCommands : [ "drop *_*_*_*",
-    "keep *_compressDigiMCs_*_*",
-    "keep mu2e::StrawDigis_*_*_*",
-    "keep mu2e::CaloDigis_*_*_*",
-    "keep mu2e::CrvDigis_*_*_*",
-    "keep mu2e::StatusG4_*_*_*",
-    "keep mu2e::ProtonBunchIntensity_*_*_*",
-    "keep art::TriggerResults_*_*_*",
-    "keep mu2e::EventWindowMarker_*_*_*",
-    "keep *_genCounter_*_*" ]
-=======
->>>>>>> 39cf4644
 
 # mixing configuration
 Mixing : {
