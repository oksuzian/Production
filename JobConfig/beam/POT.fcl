#
# Script to shoot beam protons onto the production target.  Daughter particles are filtered and collected at:
#  1) Charged particles at the entrance to the DS at the beamline
#  2) (mostly) neutral particles that exit the TS or otherwise reach the inside of the shielding before the CRV
#
#include "Offline/fcl/standardServices.fcl"
#include "Offline/EventGenerator/fcl/prolog.fcl"
#include "Production/JobConfig/common/prolog.fcl"
#include "Production/JobConfig/beam/prolog.fcl"

process_name :  POT

source : {
   module_type : EmptyEvent
   maxEvents : @nil
}

services : @local::Services.Sim

physics : {
  # setup the modules
  producers: {
    @table::Common.producers
    generate: @local::PrimaryProtonGun
    compressPVBeam : @local::Beam.producers.compressPVBeam
    compressPVNeutrals : @local::Beam.producers.compressPVNeutrals
  }
  filters: {
    @table::Common.filters
    BeamFilter : @local::Beam.filters.BeamFilter
    NeutralsFilter : @local::Beam.filters.NeutralsFilter
  }
  analyzers : @local::Common.analyzers
  # setup the paths
  BeamPath : [ @sequence::Common.generateSequence, @sequence::Common.g4Sequence, BeamFilter, compressPVBeam]
  NeutralsPath : [ @sequence::Common.generateSequence, @sequence::Common.g4Sequence, NeutralsFilter, compressPVNeutrals]
  trigger_paths  : [BeamPath, NeutralsPath ]
  LogPath : [ genCountLogger ]
  OutputPath : [BeamOutput, NeutralsOutput ]
  end_paths: [OutputPath, LogPath ]
}
# setup outputs
outputs: {
  BeamOutput : {
    module_type: RootOutput
    SelectEvents: ["BeamPath"]
    outputCommands:   [ "drop *_*_*_*",
      @sequence::Beam.SimKeptProducts,
      "keep *_BeamFilter_*_*",
      "keep *_compressPVBeam_*_*"
    ]
    fileName : "sim.owner.Beam.version.sequencer.art"
  }
  NeutralsOutput : {
    module_type: RootOutput
    SelectEvents: ["NeutralsPath"]
    outputCommands:   [ "drop *_*_*_*",
      @sequence::Beam.SimKeptProducts,
      "keep *_NeutralsFilter_*_*",
      "keep *_compressPVNeutrals_*_*"
    ]
    fileName : "sim.owner.Neutrals.version.sequencer.art"
  }
}
# setup Mu2eG4 selection
physics.producers.g4run.Mu2eG4CommonCut: {
  type: union
  pars: [
    @local::mu2eg4CutDeltaElectrons, # 8% speed up from killing electrons with Ek<1 MeV
    @local::Beam.DetectorRegionCuts # defines Beam and Neutrals regions
  ]
}
# tweak Mu2eG4 settings
physics.producers.g4run.SDConfig.enableSD: [ virtualdetector ] # only VDs are active
physics.producers.g4run.physics.minRangeCut : 1. # mm  coarse range for this stage
<<<<<<< HEAD
#include "JobConfig/common/MT.fcl"
#include "JobConfig/beam/epilog.fcl"
#include "JobConfig/common/epilog.fcl"
services.GeometryService.inputFile      : "Mu2eG4/geom/geom_common_no_ds.txt"
=======
#include "Production/JobConfig/beam/epilog.fcl"
#include "Production/JobConfig/common/epilog.fcl"
services.GeometryService.inputFile      : "Offline/Mu2eG4/geom/geom_common_no_ds.txt"
>>>>>>> 2e83da64
# the following is overwritten by generate_fcl
services.SeedService.baseSeed          : 8<|MERGE_RESOLUTION|>--- conflicted
+++ resolved
@@ -73,15 +73,9 @@
 # tweak Mu2eG4 settings
 physics.producers.g4run.SDConfig.enableSD: [ virtualdetector ] # only VDs are active
 physics.producers.g4run.physics.minRangeCut : 1. # mm  coarse range for this stage
-<<<<<<< HEAD
-#include "JobConfig/common/MT.fcl"
-#include "JobConfig/beam/epilog.fcl"
-#include "JobConfig/common/epilog.fcl"
-services.GeometryService.inputFile      : "Mu2eG4/geom/geom_common_no_ds.txt"
-=======
+#include "Production/JobConfig/common/MT.fcl"
 #include "Production/JobConfig/beam/epilog.fcl"
 #include "Production/JobConfig/common/epilog.fcl"
 services.GeometryService.inputFile      : "Offline/Mu2eG4/geom/geom_common_no_ds.txt"
->>>>>>> 2e83da64
 # the following is overwritten by generate_fcl
 services.SeedService.baseSeed          : 8