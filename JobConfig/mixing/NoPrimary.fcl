#
# pure background frames with full (digi + mc) and detector (digi only) output streams
#
<<<<<<< HEAD
# original author: Dave Brown, LBNL
#
#include "Production/JobConfig/mixing/Mix.fcl"
=======
#include "JobConfig/digitize/prolog.fcl"
#include "JobConfig/mixing/prolog.fcl"
process_name: NoPrimary
source: { module_type : EmptyEvent }
services : @local::Services.SimAndReco # reco is needed for the trigger
physics : { 
  producers : {
    @table::Digitize.producers
    @table::Trigger.producers 
    @table::Mixing.producers
  }
  filters: { 
    @table::Digitize.filters 
    @table::Trigger.filters
    @table::Mixing.filters
  }
  analyzers: { @table::Digitize.analyzers }
  # same path for triggered, untriggered streams, but different selections
  Triggered : [ PBISim, @sequence::StepMixSequence, @sequence::Digitize.DigitizeSequence ]
  Untriggered : [ PBISim, @sequence::StepMixSequence, @sequence::Digitize.DigitizeSequence ]
  EndPath : @local::Digitize.EndPath
}
>>>>>>> c3433360
#
outputs : { 
  TriggeredOutput : @local::Mixing.TriggeredOutput
  UntriggeredOutput : @local::Mixing.UntriggeredOutput
}
#
# Final configuration
#
#include "JobConfig/common/epilog.fcl"
#include "JobConfig/digitize/epilog.fcl"
 set the event timing for Onspill
physics.producers.EWMProducer.SpillType : 1
# add trigger paths
#include "gen/fcl/Trigger/OnSpillTrigMenu/OnSpillTrigMenu.fcl"
# set the event timing for Onspill
physics.producers.EWMProducer.SpillType : 1
# minimal BField map
services.GeometryService.inputFile      : "Mu2eG4/geom/geom_common_reco.txt"
# add mixers to the list of step producers.  Note the StrawDigi maker uses a general selector if no module is specified
physics.producers.makeSD.StrawGasStepModule : ""
physics.producers.compressDigiMCs.simParticleTags : [@sequence::Mixing.StepMixSequence ]
physics.producers.compressDigiMCs.caloShowerStepTags : [@sequence::Mixing.StepMixSequence ]
physics.producers.CaloShowerROMaker.caloShowerStepCollection : [@sequence::Mixing.StepMixSequence ]
physics.producers.CrvPhotons.crvStepModuleLabels : [ @sequence::Mixing.StepMixSequence ]
physics.producers.CrvPhotons.crvStepProcessNames : [ "","","","" ]
#
physics.trigger_paths[0] : Triggered
physics.trigger_paths[1] : Untriggered
physics.end_paths : [ EndPath ]
# generic output: this is overwritten by generate_fcl
outputs.TriggeredOutput.fileName: "dig.owner.NoPrimaryTriggered.version.sequencer.art"
outputs.UntriggeredOutput.fileName: "dig.owner.NoPrimaryUntriggered.version.sequencer.art"physics.trigger_paths[0] : MixPath <|MERGE_RESOLUTION|>--- conflicted
+++ resolved
@@ -1,13 +1,8 @@
 #
 # pure background frames with full (digi + mc) and detector (digi only) output streams
 #
-<<<<<<< HEAD
-# original author: Dave Brown, LBNL
-#
-#include "Production/JobConfig/mixing/Mix.fcl"
-=======
-#include "JobConfig/digitize/prolog.fcl"
-#include "JobConfig/mixing/prolog.fcl"
+#include "Production/JobConfig/digitize/prolog.fcl"
+#include "Production/JobConfig/mixing/prolog.fcl"
 process_name: NoPrimary
 source: { module_type : EmptyEvent }
 services : @local::Services.SimAndReco # reco is needed for the trigger
@@ -28,7 +23,6 @@
   Untriggered : [ PBISim, @sequence::StepMixSequence, @sequence::Digitize.DigitizeSequence ]
   EndPath : @local::Digitize.EndPath
 }
->>>>>>> c3433360
 #
 outputs : { 
   TriggeredOutput : @local::Mixing.TriggeredOutput
