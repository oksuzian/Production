--- conflicted
+++ resolved
@@ -110,7 +110,7 @@
     mcTrajectoryInputs : [ "g4run" ]
     vetoDaughters: []
   }
-  CosmicResampler: {
+  cosmicResampler: {
     module_type: ResamplingMixer
     fileNames: @nil
     readMode: "sequential"
@@ -162,22 +162,15 @@
     ]
   }
   MultiStageParametersCosmicS2: {
-<<<<<<< HEAD
     primaryType: "StepPoints"
-    primaryTag: "cosmicResample:crvStage1"
-    inputMCTrajectories: "cosmicResample"
+    primaryTag: "cosmicResampler:crvStage1"
+    inputMCTrajectories: "cosmicResampler"
     simStageOverride: 1
-    inputPhysVolumeMultiInfo: "cosmicResample"
+    inputPhysVolumeMultiInfo: "cosmicResampler"
     updateEventLevelVolumeInfos : {
-      input: "cosmicResample:eventlevel"
+      input: "cosmicResampler:eventlevel"
       outInstance: "eventlevel"
     }
-=======
-    primaryType: StepPoints
-    primaryTag: "CosmicResampler:crvStage1"
-    inputMCTrajectories: "CosmicResampler"
-    inputPhysVolumeMultiInfo: ""
->>>>>>> 67edb1e4
   }
   Mu2eG4CommonCutCosmicS1: {
     type: union
@@ -203,6 +196,6 @@
     ]
   }
   # define sequences
-  ResampleSequence: [ genCounter, cosmicTimeOffset, cosmicResample ]
+  ResampleSequence: [ genCounter, cosmicTimeOffset, cosmicResampler ]
 }
 END_PROLOG