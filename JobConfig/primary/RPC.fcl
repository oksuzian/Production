##
# RPC photon spectrum, based on on Bistrilich spectrum
# Option of Internal or External to be set in driving FCL instance
# original author: S Middleton
#

#include "Production/JobConfig/primary/TargetPiStopParticle.fcl"

physics.producers.generate : {
  module_type : RPCGun
  inputSimParticles: TargetPiStopResampler
  verbosity : 0
  RPCType : @nil
  spectrum : {
    spectrumShape : Bistirlich
<<<<<<< HEAD
    elow : 85.0
=======
    elow : 50.0 #MeV
>>>>>>> 567bc12c
    ehi : 139.5
    spectrumResolution : 0.1 #MeV
  }
  pionDecayOff : true # will apply surv prob
  doHistograms : true
  #SurvivalProbScaling : 1
}

physics.producers.FindMCPrimary.PrimaryProcess : @nil<|MERGE_RESOLUTION|>--- conflicted
+++ resolved
@@ -13,11 +13,7 @@
   RPCType : @nil
   spectrum : {
     spectrumShape : Bistirlich
-<<<<<<< HEAD
-    elow : 85.0
-=======
-    elow : 50.0 #MeV
->>>>>>> 567bc12c
+    elow : 50.0
     ehi : 139.5
     spectrumResolution : 0.1 #MeV
   }
