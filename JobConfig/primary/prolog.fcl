--- conflicted
+++ resolved
@@ -102,7 +102,6 @@
   DetStepFilterSequence : [ DetStepFilter, compressDetStepMCs ]
 
   KeptProducts : [
-<<<<<<< HEAD
     "keep mu2e::StrawGasSteps_compressDetStepMCs_*_*",
     "keep mu2e::CaloShowerSteps_compressDetStepMCs_*_*",
     "keep mu2e::CrvSteps_compressDetStepMCs_*_*",
@@ -113,27 +112,11 @@
     "keep mu2e::SimParticleart::Ptrmu2e::MCTrajectorystd::map_compressDetStepMCs_*_*",
     "keep mu2e::GenParticles_compressDetStepMCs_*_*",
     "keep mu2e::PrimaryParticle_*_*_*",
+    "keep mu2e::CosmicLivetime_*_*_*",
     "keep art::EventIDs_*_*_*",
     "keep art::TriggerResults_*_*_*",
     "keep mu2e::StatusG4_*_*_*",
     "keep mu2e::GenEventCount_*_*_*" ]
-=======
-		       "keep mu2e::StrawGasSteps_compressDetStepMCs_*_*",
-		       "keep mu2e::CaloShowerSteps_compressDetStepMCs_*_*",
-		       "keep mu2e::CrvSteps_compressDetStepMCs_*_*",
-		       "keep mu2e::StepPointMCs_compressDetStepMCs_virtualdetector_*",
-		       "keep mu2e::StepPointMCs_compressDetStepMCs_protonabsorber_*",
-		       "keep mu2e::StepPointMCs_compressDetStepMCs_stoppingtarget_*",
-		       "keep mu2e::SimParticlemv_compressDetStepMCs_*_*",
-		       "keep mu2e::SimParticleart::Ptrmu2e::MCTrajectorystd::map_compressDetStepMCs_*_*",
-		       "keep mu2e::GenParticles_compressDetStepMCs_*_*",
-		       "keep mu2e::PrimaryParticle_*_*_*",
-           "keep mu2e::CosmicLivetime_*_*_*",
-		       "keep art::EventIDs_*_*_*",
-		       "keep art::TriggerResults_*_*_*",
-		       "keep mu2e::StatusG4_*_*_*",
-		       "keep mu2e::GenEventCount_*_*_*" ]
->>>>>>> eb300b60
 
   analyzers: {
     genCountLogger: { module_type: GenEventCountReader makeHistograms: false }
