--- conflicted
+++ resolved
@@ -10,15 +10,9 @@
 release_v_stops = p
 release_v_dts = aa1
 release_v_dig = aa1
-<<<<<<< HEAD
-release_v_reco = aa1
-release_v_o = aa1
-db_folder = mdc2020aa1
-=======
 release_v_reco = aa2
 release_v_o = aa2
 db_folder = mdc2020aa2
->>>>>>> 91590b5c
 digidb_version = v1_1
 recodb_version = v1_1
 stream = Signal
